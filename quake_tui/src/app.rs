use std::collections::HashMap;
use std::path::PathBuf;

use quake_core::usecases::entry_usecases;
use quake_core::QuakeConfig;

use crate::widgets::{CmdLine, MainWidget};

pub struct App {
    pub state: AppState,
    pub config: QuakeConfig,
    pub main_widget: MainWidget,
    pub cmd_line: CmdLine,
}

impl App {
    pub fn new(config: QuakeConfig) -> App {
        App {
            main_widget: MainWidget::Home,
            cmd_line: CmdLine::default(),
            state: Default::default(),
            config,
        }
    }

    pub fn running(&self) -> bool {
        self.state.running
    }

    pub fn shutdown(&mut self) {
        self.state.running = false;
    }

    pub fn save_entry(&mut self) {
        if let MainWidget::Editor(ref action, ref string) = self.main_widget {
<<<<<<< HEAD
            entry_usecases::create_entry(&self.config.workspace, &action.object, &action.text)
                .and_then(|(_, file)| {
                    let type_path = PathBuf::from(&self.config.workspace).join(&action.object);
                    let mut fields = HashMap::new();
                    fields.insert("content".to_string(), string.clone());
                    entry_usecases::update_entry_properties(
                        type_path,
                        &action.object,
                        file.id,
                        &fields,
                    )
                })
                .unwrap();
=======
            let result =
                entry_usecases::create_entry(&self.config.workspace, &action.object, &action.text)
                    .and_then(|(_, file)| {
                        let type_path = PathBuf::from(&self.config.workspace).join(&action.object);
                        let mut fields = HashMap::new();
                        fields.insert("content".to_string(), string.clone());
                        entry_usecases::update_entry_fields(
                            type_path,
                            &action.object,
                            file.id,
                            &fields,
                        )
                    });
            match result {
                Ok(_) => self.send_message("saved!"),
                Err(_) => self.send_message("save failed!"),
            }
>>>>>>> 5963e15f
        }
    }

    pub fn message_clear(&mut self) {
        self.cmd_line.message.clear();
    }

    pub fn send_message(&mut self, message: &str) {
        self.message_clear();
        self.cmd_line.message.push_str(message);
    }

    pub fn back_to_normal(&mut self) {
        self.state.mode = Mode::Normal;
        self.state.input.clear();
        self.message_clear();
    }

    pub fn input_push(&mut self, ch: char) {
        self.state.input.push(ch);
        self.cmd_line.message.push(ch);
    }

    pub fn input_pop(&mut self) {
        self.state.input.pop();
        self.cmd_line.message.pop();
    }

    pub fn collect_command(&mut self) -> String {
        self.state.input.drain(..).collect()
    }
}

pub struct AppState {
    running: bool,
    pub mode: Mode,
    input: String,
}

impl Default for AppState {
    fn default() -> AppState {
        AppState {
            running: true,
            mode: Mode::Normal,
            input: "".to_string(),
        }
    }
}

pub enum Mode {
    Command,
    Normal,
    Insert,
}

#[cfg(test)]
mod tests {
    use quake_core::QuakeConfig;

    use super::{App, Mode};

    #[test]
    fn test_command_collect() {
        let mut app = App::new(QuakeConfig::default());
        app.state.mode = Mode::Command;

        app.input_push('g');
        app.input_push('t');
        assert_eq!(app.state.input, "gt".to_string());

        let command = app.collect_command();
        assert_eq!(command, "gt".to_string());
        assert_eq!(app.state.input, "".to_string());
        assert_eq!(app.cmd_line.message, "gt".to_string());
    }

    #[test]
    fn test_send_message() {
        let mut app = App::new(QuakeConfig::default());
        app.state.mode = Mode::Command;

        app.input_push('g');
        app.input_push('t');
        assert_eq!(app.cmd_line.message, "gt".to_string());

        app.send_message("todo.show");
        assert_eq!(app.cmd_line.message, "todo.show".to_string());
    }

    #[test]
    fn test_clear_state_after_back_to_normal() {
        let mut app = App::new(QuakeConfig::default());
        app.state.mode = Mode::Command;

        app.input_push('l');
        app.input_push('s');
        assert_eq!(app.cmd_line.message, "ls".to_string());
        assert_eq!(app.state.input, "ls".to_string());

        app.back_to_normal();
        assert_eq!(app.cmd_line.message, "".to_string());
        assert_eq!(app.state.input, "".to_string());
    }
}<|MERGE_RESOLUTION|>--- conflicted
+++ resolved
@@ -33,28 +33,13 @@
 
     pub fn save_entry(&mut self) {
         if let MainWidget::Editor(ref action, ref string) = self.main_widget {
-<<<<<<< HEAD
-            entry_usecases::create_entry(&self.config.workspace, &action.object, &action.text)
-                .and_then(|(_, file)| {
-                    let type_path = PathBuf::from(&self.config.workspace).join(&action.object);
-                    let mut fields = HashMap::new();
-                    fields.insert("content".to_string(), string.clone());
-                    entry_usecases::update_entry_properties(
-                        type_path,
-                        &action.object,
-                        file.id,
-                        &fields,
-                    )
-                })
-                .unwrap();
-=======
             let result =
                 entry_usecases::create_entry(&self.config.workspace, &action.object, &action.text)
                     .and_then(|(_, file)| {
                         let type_path = PathBuf::from(&self.config.workspace).join(&action.object);
                         let mut fields = HashMap::new();
                         fields.insert("content".to_string(), string.clone());
-                        entry_usecases::update_entry_fields(
+                        entry_usecases::update_entry_properties(
                             type_path,
                             &action.object,
                             file.id,
@@ -65,7 +50,6 @@
                 Ok(_) => self.send_message("saved!"),
                 Err(_) => self.send_message("save failed!"),
             }
->>>>>>> 5963e15f
         }
     }
 
